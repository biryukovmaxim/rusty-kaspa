[package]
name = "kaspa-txscript"
description = "Kaspa txscript engine library"
version.workspace = true
edition.workspace = true
authors.workspace = true
include.workspace = true
license.workspace = true

[dependencies]
kaspa-consensus-core.workspace = true
kaspa-addresses.workspace = true
log.workspace = true
kaspa-hashes.workspace = true
blake2b_simd.workspace = true
sha2.workspace = true
itertools.workspace = true
rand.workspace = true
indexmap.workspace = true
secp256k1 = { version = "0.24", features = ["global-context", "rand-std"] }
parking_lot.workspace = true
kaspa-txscript-errors.workspace = true
smallvec.workspace = true
thiserror.workspace = true
<<<<<<< HEAD
wasm-bindgen.workspace = true
=======
borsh.workspace = true
serde.workspace = true
>>>>>>> 862d82ec

[dev-dependencies]
criterion.workspace = true
smallvec.workspace = true
hex = "0.4"

[[bench]]
name = "bench"
harness = false<|MERGE_RESOLUTION|>--- conflicted
+++ resolved
@@ -22,12 +22,9 @@
 kaspa-txscript-errors.workspace = true
 smallvec.workspace = true
 thiserror.workspace = true
-<<<<<<< HEAD
 wasm-bindgen.workspace = true
-=======
 borsh.workspace = true
 serde.workspace = true
->>>>>>> 862d82ec
 
 [dev-dependencies]
 criterion.workspace = true
