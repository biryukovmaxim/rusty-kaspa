--- conflicted
+++ resolved
@@ -1,9 +1,6 @@
 [package]
 name = "kaspa-txscript-errors"
-<<<<<<< HEAD
 description = "Kaspa txscript errors"
-=======
->>>>>>> 65f000e1
 version.workspace = true
 edition.workspace = true
 authors.workspace = true
