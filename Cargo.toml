[workspace]
members = [
    "core",
    "wallet/core",
    "wallet/cli",
    "wallet/native",
    "wallet/wasm",
    "wallet/bip32",
    "consensus",
    "consensus/core",
    "consensus/notify",
    "consensus/pow",
    "kaspad",
    "simpa",
    "wasm",
    "math",
    "crypto/hashes",
    "crypto/muhash",
    "crypto/addresses",
    "crypto/merkle",
    "notify",
    "indexes/core",
    "indexes/processor",
    "indexes/utxoindex",
    "rpc/macros",
    "rpc/core",
    "rpc/service",
    "rpc/grpc/core",
    "rpc/grpc/client",
    "rpc/grpc/server",
    "rpc/core",
    "rpc/wrpc/server",
    "rpc/wrpc/client",
    "rpc/wrpc/proxy",
    "rpc/wrpc/wasm",
    "mining",
    "protocol/p2p",
    "protocol/flows",
    "components/addressmanager",
    "components/connectionmanager",
    "components/consensusmanager",
    "database",
    "crypto/txscript",
    "crypto/txscript/errors",
    "testing/integration",
    "utils",
]

[workspace.package]
version = "0.0.3"
authors = ["Kaspa developers"]
license = "MIT/Apache-2.0"
edition = "2021"
include = [
    "src/**/*.rs",
    "src/**/*.s",
    "src/**/*.r",
    "proto/**/*.proto",
    "benches/**/*.rs",
    "build.rs",
    "Cargo.toml",
    "Cargo.lock",
]

[workspace.dependencies]
kaspa-addressmanager = { version = "0.0.3", path = "components/addressmanager" }
kaspa-connectionmanager = { version = "0.0.3", path = "components/connectionmanager" }
kaspa-mining = { version = "0.0.3", path = "mining" }
kaspa-p2p-flows = { version = "0.0.3", path = "protocol/flows" }
kaspa-p2p-lib = { version = "0.0.3", path = "protocol/p2p" }
# kaspa-testing-integration = { version = "0.1.2", path = "testing/integration" }
kaspa-utxoindex = { version = "0.0.3", path = "indexes/utxoindex" }
kaspa-addresses = { version = "0.0.3", path = "crypto/addresses" }
kaspa-bip32 = { version = "0.0.3", path = "wallet/bip32" }
kaspa-consensus = { version = "0.0.3", path = "consensus" }
kaspa-consensus-core = { version = "0.0.3", path = "consensus/core" }
kaspa-consensus-notify = { version = "0.0.3", path = "consensus/notify" }
kaspa-core = { version = "0.0.3", path = "core" }
kaspa-database = { version = "0.0.3", path = "database" }
kaspa-grpc-client = { version = "0.0.3", path = "rpc/grpc/client" }
kaspa-grpc-core = { version = "0.0.3", path = "rpc/grpc/core" }
kaspa-hashes = { version = "0.0.3", path = "crypto/hashes" }
kaspa-math = { version = "0.0.3", path = "math" }
kaspa-merkle = { version = "0.0.3", path = "crypto/merkle" }
kaspa-muhash = { version = "0.0.3", path = "crypto/muhash" }
kaspa-notify = { version = "0.0.3", path = "notify" }
kaspa-pow = { version = "0.0.3", path = "consensus/pow" }
kaspa-rpc-core = { version = "0.0.3", path = "rpc/core" }
kaspa-rpc-macros = { version = "0.0.3", path = "rpc/macros" }
kaspa-txscript = { version = "0.0.3", path = "crypto/txscript" }
kaspa-txscript-errors = { version = "0.0.3", path = "crypto/txscript/errors" }
kaspa-utils = { version = "0.0.3", path = "utils" }
kaspa-wallet-core = { version = "0.0.3", path = "wallet/core" }
kaspa-wasm = { version = "0.0.3", path = "wasm" }
kaspa-wrpc-client = { version = "0.0.3", path = "rpc/wrpc/client" }
kaspa-wrpc-wasm = { version = "0.0.3", path = "rpc/wrpc/wasm" }
kaspa-grpc-server = { version = "0.0.3", path = "rpc/grpc/server" }
kaspa-index-core = { version = "0.0.3", path = "indexes/core" }
kaspa-index-processor = { version = "0.0.3", path = "indexes/processor" }
kaspa-wallet-cli = { version = "0.0.3", path = "wallet/cli" }
kaspa-wallet = { version = "0.0.3", path = "wallet/native" }
kaspa-wallet-cli-wasm = { version = "0.0.3", path = "wallet/wasm" }
kaspa-wrpc-proxy = { version = "0.0.3", path = "rpc/wrpc/proxy" }
kaspa-wrpc-server = { version = "0.0.3", path = "rpc/wrpc/server" }
kaspad = { version = "0.0.3", path = "kaspad" }
kaspa-consensusmanager = { version = "0.0.3", path = "components/consensusmanager" }
kaspa-rpc-service = { version = "0.0.3", path = "rpc/service" }

# external
thiserror = "1"
faster-hex = "0.6"
itertools = "0.10"
rand = "0.8"
rand_chacha = "0.3"
rayon = "1"
tempfile = "3.3"
blake2b_simd = "1"
sha2 = "0.10"
serde = { version = "1", features = ["derive", "rc"] }
serde_json = "1.0.91"
serde-wasm-bindgen = "0.4.5"
futures-util = { version = "0.3", default-features = false, features = [
    "alloc",
] }
futures = { version = "0.3" }
bincode = { version = "1", default-features = false }
tokio = { version = "1", features = ["sync","rt-multi-thread"] }
wasm-bindgen = { version = "0.2", features = ["serde-serialize"] }
criterion = { version = "0.4", default-features = false }
indexmap = "1.9.1"
parking_lot = "0.12"
smallvec = { version = "1.10.0", features = ["serde"] }
borsh = { version = "0.9.1", features = ["rc"] } # please keep this fixed
async-std = { version = "1.12.0", features = ['attributes'] }
async-channel = "1.8.0"
clap = { version = "4.0.23", features = ["derive", "string","cargo"] }
derive_more = { version = "0.99" }
log = "0.4"
cfg-if = "1.0.0"
rocksdb = "0.19"
num_cpus = "1.15.0"
async-trait = "0.1.57"
paste = "1.0.11"
regex = "1.6.0"
pad = "0.1.6"
convert_case = "0.5.0"
wasm-bindgen-futures="0.4.33"
js-sys = "0.3.61"
web-sys = "0.3.61"
getrandom = { version = "0.2.8", features = ["js"] }
home = "0.5.4"
base64 = "0.21.0"
chacha20poly1305 = "0.10.1"
heapless = "0.7.16"
downcast = "0.11.0"
argon2 = "0.5.0"
uuid = { version = "1.2.2", features = ["v4", "fast-rng"] }
# pbkdf2 = "0.12.1"
sha1 = "0.10.5"
aes = "0.8.2"
cfb-mode = "0.8.2"
evpkdf = "0.2.0"
md-5 = "0.10.5"

# bip32 dependencies
rand_core = { version = "0.6", features = ["std"] }
bs58 = { version = "0.4", features = ["check"], default-features = false}
hmac = {version = "0.12", default-features = false}
secp256k1 = { version = "0.24", features = ["global-context", "rand-std"] }
#sha2 = {version = "0.10", default-features = false}
zeroize = {version = "1", default-features = false, features=["alloc"]}
ripemd = {version = "0.1", default-features = false}
subtle = {version = "2", default-features = false}
once_cell = {version = "1"}
pbkdf2 = {version = "0.12.1"}
# pbkdf2 = {version = "0.11", default-features = false}

# workflow dependencies
# workflow-log = { version = "0.3.14" }
# workflow-core = { version = "0.3.14" }
# workflow-wasm = { version = "0.3.14" }
# workflow-dom = { version = "0.3.14" }
# workflow-rpc = { version = "0.3.14" }
# workflow-node = { version = "0.3.14" }
# workflow-store = { version = "0.3.14" }
# workflow-terminal = { version = "0.3.14" }

<<<<<<< HEAD
workflow-log = { path = "../workflow-rs/log" }
workflow-core = { path = "../workflow-rs/core" }
workflow-wasm = { path = "../workflow-rs/wasm" }
workflow-dom = { path = "../workflow-rs/dom" }
workflow-rpc = { path = "../workflow-rs/rpc" }
workflow-node = { path = "../workflow-rs/node" }
workflow-store = { path = "../workflow-rs/store" }
workflow-terminal = { path = "../workflow-rs/terminal" }
=======
# workflow-log = { path = "../workflow-rs/log" }
# workflow-core = { path = "../workflow-rs/core" }
# workflow-wasm = { path = "../workflow-rs/wasm" }
# workflow-dom = { path = "../workflow-rs/dom" }
# workflow-rpc = { path = "../workflow-rs/rpc" }
# workflow-terminal = { path = "../workflow-rs/terminal" }

[profile.release]
lto = "thin"
strip = true
>>>>>>> 01e5b498
<|MERGE_RESOLUTION|>--- conflicted
+++ resolved
@@ -185,7 +185,6 @@
 # workflow-store = { version = "0.3.14" }
 # workflow-terminal = { version = "0.3.14" }
 
-<<<<<<< HEAD
 workflow-log = { path = "../workflow-rs/log" }
 workflow-core = { path = "../workflow-rs/core" }
 workflow-wasm = { path = "../workflow-rs/wasm" }
@@ -194,15 +193,7 @@
 workflow-node = { path = "../workflow-rs/node" }
 workflow-store = { path = "../workflow-rs/store" }
 workflow-terminal = { path = "../workflow-rs/terminal" }
-=======
-# workflow-log = { path = "../workflow-rs/log" }
-# workflow-core = { path = "../workflow-rs/core" }
-# workflow-wasm = { path = "../workflow-rs/wasm" }
-# workflow-dom = { path = "../workflow-rs/dom" }
-# workflow-rpc = { path = "../workflow-rs/rpc" }
-# workflow-terminal = { path = "../workflow-rs/terminal" }
 
 [profile.release]
 lto = "thin"
-strip = true
->>>>>>> 01e5b498
+strip = true