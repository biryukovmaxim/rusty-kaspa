--- conflicted
+++ resolved
@@ -183,15 +183,10 @@
 separator = "0.4.1"
 serde_bytes = "0.11.11"
 xxhash-rust = { version = "0.8.6", features = ["xxh3"] }
-<<<<<<< HEAD
-tonic = { version = "0.9.1", features = ["tls", "gzip"] }
-tonic-build = { version = "0.9.1", features = ["prost"] }
-=======
 h2 = "0.3.21"
 prost = { version = "0.12.1" }
 tonic = { version = "0.10.2", features = ["tls", "gzip"] }
 tonic-build = { version = "0.10.2", features = ["prost"] }
->>>>>>> acadd875
 
 # bip32 dependencies
 rand_core = { version = "0.6", features = ["std"] }
