--- conflicted
+++ resolved
@@ -436,11 +436,7 @@
             let reused_values = SigHashReusedValuesUnsync::new();
 
             tx.populated_inputs().enumerate().try_for_each(|(idx, (input, entry))| {
-<<<<<<< HEAD
-                TxScriptEngine::from_transaction_input(&tx, input, idx, entry, &mut reused_values, &cache, false)?.execute()?;
-=======
-                TxScriptEngine::from_transaction_input(&tx, input, idx, entry, &reused_values, &cache)?.execute()?;
->>>>>>> aac16a92
+                TxScriptEngine::from_transaction_input(&tx, input, idx, entry, &reused_values, &cache, false)?.execute()?;
                 <Result<(), ExtractError>>::Ok(())
             })?;
         }
