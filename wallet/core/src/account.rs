#[allow(unused_imports)]
use crate::accounts::{gen0::*, gen1::*, PubkeyDerivationManagerTrait, WalletDerivationManagerTrait};
use crate::result::Result;
use crate::secret::Secret;
use crate::signer::sign_mutable_transaction;
use crate::storage::{self, PrvKeyData, PrvKeyDataId, PubKeyData};
use crate::tx::{create_transaction, PaymentOutput, PaymentOutputs};
use crate::utxo::{UtxoEntryReference, UtxoOrdering, UtxoSet};
use crate::wallet::Events;
use crate::AddressDerivationManager;
use crate::DynRpcApi;
use crate::{imports::*, Wallet};
use async_trait::async_trait;
use futures::future::join_all;
use kaspa_bip32::{ChildNumber, ExtendedPrivateKey, Language, Mnemonic, PrivateKey, SecretKey};
use kaspa_hashes::Hash;
use kaspa_notify::listener::ListenerId;
use kaspa_notify::scope::{Scope, UtxosChangedScope};
//use kaspa_notify::scope::{Scope, UtxosChangedScope};
use kaspa_rpc_core::api::notifications::Notification;
use kaspa_rpc_core::notify::connection::ChannelConnection;
use std::collections::HashMap;
//use std::str::FromStr;
use std::sync::atomic::{AtomicBool, AtomicU64, Ordering};
use workflow_core::channel::{oneshot, Channel, DuplexChannel, Multiplexer};
// use workflow_core::channel::{Channel, DuplexChannel, Multiplexer, Receiver};
use crate::address::{build_derivate_paths, AddressManager};
use kaspa_addresses::Prefix as AddressPrefix;
use workflow_core::task::spawn;
// use futures::future::join_all;
use futures::{select, FutureExt};

#[derive(Default, Clone)]
pub struct Estimate {
    pub total_sompi: u64,
    pub fees_sompi: u64,
    pub utxos: usize,
    pub transactions: usize,
}

// pub enum ScanExtent {
//     /// Scan until an empty range is found
//     EmptyRange(u32),
//     /// Scan until a specific depth (a particular derivation index)
//     Depth(u32),
// }

const DEFAULT_WINDOW_SIZE: u32 = 128;

#[derive(Default, Clone, Copy)]
pub enum ScanExtent {
    /// Scan until an empty range is found
    #[default]
    EmptyWindow,
    /// Scan until a specific depth (a particular derivation index)
    Depth(u32),
}

pub struct Scan {
    pub address_manager: Arc<AddressManager>,
    pub window_size: u32,
    pub extent: ScanExtent,
}

impl Scan {
    pub fn new(address_manager: Arc<AddressManager>) -> Scan {
        Scan { address_manager, window_size: DEFAULT_WINDOW_SIZE, extent: ScanExtent::EmptyWindow }
    }
    pub fn new_with_args(address_manager: Arc<AddressManager>, window_size: u32, extent: ScanExtent) -> Scan {
        Scan { address_manager, window_size, extent }
    }
}

#[derive(Debug, Default, Clone, Copy, Serialize, Deserialize, BorshSerialize, BorshDeserialize)]
#[serde(rename_all = "kebab-case")]
#[wasm_bindgen]
pub enum AccountKind {
    V0,
    #[default]
    Bip32,
    MultiSig,
}

#[async_trait]
pub trait AccountT {
    // async fn connect(&self);
    // async fn disconnect(&self);
    // async fn reset();
}

pub struct Inner {
    pub listener_id: Option<ListenerId>,
    pub stored: storage::Account,
    pub address_to_index_map: HashMap<Address, u32>,
}

/// Wallet `Account` data structure. An account is typically a single
/// HD-key derivation (derived from a wallet or from an an external secret)
#[wasm_bindgen(inspectable)]
pub struct Account {
    inner: Arc<Mutex<Inner>>,
    // interfaces: Interfaces,
    #[wasm_bindgen(skip)]
    pub rpc: Arc<DynRpcApi>,
    #[wasm_bindgen(skip)]
    pub multiplexer: Multiplexer<Events>,

    utxos: UtxoSet,
    balance: Arc<AtomicU64>,
    is_connected: AtomicBool,
    #[wasm_bindgen(js_name = "accountKind")]
    pub account_kind: AccountKind,
    pub account_index: u64,
    #[wasm_bindgen(skip)]
    pub prv_key_data_id: Option<PrvKeyDataId>,
    pub ecdsa: bool,
    // ~
    // pub derivation_path : DerivationPath,
    #[wasm_bindgen(skip)]
    pub derivation: Arc<AddressDerivationManager>,

    #[wasm_bindgen(skip)]
    pub task_ctl: DuplexChannel,
    #[wasm_bindgen(skip)]
    pub notification_channel: Channel<Notification>,
}

impl Account {
    pub async fn try_new_with_args(
        // rpc_api: Arc<DynRpcApi>,
        // multiplexer: Multiplexer<Events>,
        // interfaces: Interfaces,
        wallet: &Wallet,
        name: &str,
        title: &str,
        account_kind: AccountKind,
        account_index: u64,
        prv_key_data_id: Option<PrvKeyDataId>,
        pub_key_data: PubKeyData,
        ecdsa: bool,
        address_prefix: AddressPrefix,
    ) -> Result<Self> {
        // rpc_api.register_new_listener();
        let minimum_signatures = pub_key_data.minimum_signatures.unwrap_or(1) as usize;
        let derivation =
            AddressDerivationManager::new(address_prefix, account_kind, &pub_key_data, ecdsa, minimum_signatures, None, None).await?;

        let stored = storage::Account::new(
            name.to_string(),
            title.to_string(),
            account_kind,
            account_index,
            false,
            pub_key_data.clone(),
            prv_key_data_id,
            ecdsa,
            pub_key_data.minimum_signatures.unwrap_or(1),
            pub_key_data.cosigner_index.unwrap_or(0),
        );

        let inner = Inner { listener_id: None, stored, address_to_index_map: HashMap::default() };

        Ok(Account {
            utxos: UtxoSet::default(),
            balance: Arc::new(AtomicU64::new(0)),
            // _generator: Arc::new(config.clone()),
            rpc: wallet.rpc().clone(),
            multiplexer: wallet.multiplexer().clone(),
            // interfaces,
            is_connected: AtomicBool::new(false),
            // -
            inner: Arc::new(Mutex::new(inner)),
            // -
            account_kind,
            account_index,
            prv_key_data_id,
            ecdsa: false,
            // -
            derivation,
            task_ctl: DuplexChannel::oneshot(),
            notification_channel: Channel::<Notification>::unbounded(),
        })
    }

    pub async fn try_new_from_storage(wallet: &Wallet, stored: &storage::Account, address_prefix: AddressPrefix) -> Result<Self> {
        let minimum_signatures = stored.pub_key_data.minimum_signatures.unwrap_or(1) as usize;
        let derivation = AddressDerivationManager::new(
            address_prefix,
            stored.account_kind,
            &stored.pub_key_data,
            stored.ecdsa,
            minimum_signatures,
            None,
            None,
        )
        .await?;

        let inner = Inner { listener_id: None, stored: stored.clone(), address_to_index_map: HashMap::default() };

        Ok(Account {
            utxos: UtxoSet::default(),
            balance: Arc::new(AtomicU64::new(0)),
            rpc: wallet.rpc().clone(), //: rpc.clone(),
            multiplexer: wallet.multiplexer().clone(),
            is_connected: AtomicBool::new(false),
            inner: Arc::new(Mutex::new(inner)),
            account_kind: stored.account_kind,
            account_index: stored.account_index,
            prv_key_data_id: stored.prv_key_data_id,
            ecdsa: stored.ecdsa,
            // -
            derivation,
            task_ctl: DuplexChannel::oneshot(),
            notification_channel: Channel::<Notification>::unbounded(),
        })
    }

    // pub async fn subscribe(&self) {
    //     // TODO query account interface
    //     let addresses = vec![];
    //     let utxos_changed_scope = UtxosChangedScope { addresses };
    //     let id = self.inner.lock().unwrap().listener_id;
    //     let _ = self.interfaces.rpc.start_notify(id, Scope::UtxosChanged(utxos_changed_scope)).await;
    // }

    // balance is now calculated dynamically during scan into the `self.balance` atomic
    // pub async fn update_balance(&self) -> Result<u64> {
    //     let balance = self.utxos.calculate_balance().await?;
    //     self.balance.store(balance, std::sync::atomic::Ordering::SeqCst);
    //     Ok(balance)
    // }

    pub fn is_connected(&self) -> bool {
        self.is_connected.load(std::sync::atomic::Ordering::SeqCst)
    }

    pub fn name(&self) -> String {
        self.inner.lock().unwrap().stored.name.clone()
    }

    pub fn get_ls_string(&self) -> String {
        let name = self.name();
        let balance = self.balance.load(std::sync::atomic::Ordering::SeqCst);
        format!("{balance} - {name}")
    }

    pub fn inner(&self) -> MutexGuard<Inner> {
        self.inner.lock().unwrap()
    }

    fn update_address_to_index_map(&self, offset: u32, addresses: &[Address]) -> Result<()> {
        let address_to_index_map = &mut self.inner().address_to_index_map;
        for (index, address) in addresses.iter().enumerate() {
            address_to_index_map.insert(address.clone(), offset + index as u32);
        }

        Ok(())
    }

    pub async fn scan_address_manager(&self, scan: Scan) -> Result<()> {
        let mut cursor = 0;

        'scan: loop {
            let first = cursor;
            let last = cursor + scan.window_size;
            cursor = last;

            log_info!("first: {}, last: {}\r\n", first, last);

            let addresses = scan.address_manager.get_range(first..last).await?;

            self.update_address_to_index_map(cursor, &addresses)?;
            self.subscribe_utxos_changed(&addresses).await?;
            let resp = self.rpc.get_utxos_by_addresses(addresses).await?;
            let refs: Vec<UtxoEntryReference> = resp.into_iter().map(UtxoEntryReference::from).collect();
            //println!("{}", format!("addresses:{:#?}", address_str).replace('\n', "\r\n"));
            //println!("{}", format!("resp:{:#?}", resp.get(0).and_then(|a|a.address.clone())).replace('\n', "\r\n"));

            self.utxos.extend(&refs);
            let balance = refs.iter().map(|r| r.as_ref().amount()).sum::<u64>();

            if balance != 0 {
                println!("scan_address_managet() balance increment: {balance}");
                self.balance.fetch_add(balance, Ordering::SeqCst);

                // - TODO - post balance update to the multiplexer?
            } else {
                match &scan.extent {
                    ScanExtent::EmptyWindow => {
                        break 'scan;
                    }
                    ScanExtent::Depth(depth) => {
                        if &cursor > depth {
                            break 'scan;
                        }
                    }
                }
            }
        }

        Ok(())
    }

    pub async fn scan_utxos(&self, window_size: Option<u32>, extent: Option<u32>) -> Result<()> {
        self.utxos.clear();
        self.inner().address_to_index_map.clear();
        self.balance.store(0, Ordering::SeqCst);

        let window_size = window_size.unwrap_or(DEFAULT_WINDOW_SIZE);
        let extent = match extent {
            Some(depth) => ScanExtent::Depth(depth),
            None => ScanExtent::EmptyWindow,
        };

        let scans = vec![
            self.scan_address_manager(Scan::new_with_args(self.derivation.receive_address_manager(), window_size, extent)),
            self.scan_address_manager(Scan::new_with_args(self.derivation.change_address_manager(), window_size, extent)),
        ];

        join_all(scans).await.into_iter().collect::<Result<Vec<_>>>()?;

        // let mut scan = Scan::new(receive,change,window_size,ScanExtent::EmptyRange(window_size));
        // let next = scan.next().await;

        // let receive_index = receive.index()?;
        // let change_index = change.index()?;

        // let _last_receive = receive_index + window_size;
        // let _last_change = change_index + window_size;

        // let mut futures = vec![];

        // let mut balance = 0u64;
        // let mut cursor = 0;
        // while cursor < scan_depth {
        //     let first = cursor;
        //     let last = cursor + window_size;
        //     cursor = last;

        //     log_info!("first: {}, last: {}\r\n", first, last);

        //     let addresses = receive.get_range(first..last).await?;
        //     //let address_str = addresses.iter().map(String::from).collect::<Vec<_>>();
        //     futures.push(self.scan_block(addresses.clone()));
        //     self.subscribe_utxos_changed(&addresses).await?;
        //     let resp = self.rpc.get_utxos_by_addresses(addresses).await?;

        //     //println!("{}", format!("addresses:{:#?}", address_str).replace('\n', "\r\n"));
        //     //println!("{}", format!("resp:{:#?}", resp.get(0).and_then(|a|a.address.clone())).replace('\n', "\r\n"));

        //     let refs: Vec<UtxoEntryReference> = resp.into_iter().map(UtxoEntryReference::from).collect();

        //     balance += refs.iter().map(|r| r.as_ref().amount()).sum::<u64>();

        //     //println!("balance: {balance}");
        //     self.utxos.extend(&refs);

        //     let change_addresses = change.get_range(first..last).await?;
        //     //let change_address_str = change_addresses.iter().map(String::from).collect::<Vec<_>>();
        //     self.subscribe_utxos_changed(&change_addresses).await?;
        //     let resp = self.rpc.get_utxos_by_addresses(change_addresses).await?;

<<<<<<< HEAD
            //println!("{}", format!("addresses:{:#?}", change_address_str).replace('\n', "\r\n"));
            //println!("{}", format!("resp:{:#?}", resp.get(0).and_then(|a|a.address.clone())).replace('\n', "\r\n"));
=======
        //     //println!("{}", format!("addresses:{:#?}", address_str).replace('\n', "\r\n"));
        //     //println!("{}", format!("resp:{:#?}", resp.get(0).and_then(|a|a.address.clone())).replace('\n', "\r\n"));
>>>>>>> 4f225747

        //     let refs: Vec<UtxoEntryReference> = resp.into_iter().map(UtxoEntryReference::from).collect();

        //     balance += refs.iter().map(|r| r.as_ref().amount()).sum::<u64>();

        //     //println!("balance: {balance}");
        //     self.utxos.extend(&refs);
        // }

        // - TODO - post balance updates to the wallet

        self.utxos.order(UtxoOrdering::AscendingAmount)?;

        // self.update_balance().await?;

        Ok(())
    }

    // - TODO
    pub async fn scan_block(&self, addresses: Vec<Address>) -> Result<Vec<UtxoEntryReference>> {
        self.subscribe_utxos_changed(&addresses).await?;
        let resp = self.rpc.get_utxos_by_addresses(addresses).await?;
        let refs: Vec<UtxoEntryReference> = resp.into_iter().map(UtxoEntryReference::from).collect();
        Ok(refs)
    }

    pub async fn estimate(&self, _address: &Address, _amount_sompi: u64, _priority_fee_sompi: u64) -> Result<Estimate> {
        todo!()
        // Ok(())
    }

    pub async fn send(
        &self,
        address: &Address,
        amount_sompi: u64,
        priority_fee_sompi: u64,
        keydata: PrvKeyData,
        payment_secret: Option<Secret>,
    ) -> Result<Hash> {
        let fee_margin = 1000; //TODO update select_utxos to remove this fee_margin
        let transaction_amount = amount_sompi + priority_fee_sompi + fee_margin;
        let utxo_selection = self.utxos.select_utxos(transaction_amount, UtxoOrdering::AscendingAmount).await?;

        let change_address = self.change_address().await?;
        let outputs = PaymentOutputs { outputs: vec![PaymentOutput::new(address.clone(), amount_sompi, None)] };

        let priority_fee = Some(priority_fee_sompi);
        let payload = None;
        let mtx = create_transaction(utxo_selection, outputs, change_address, priority_fee, payload)?;

        // TODO find path indexes by UTXOs/addresses;
        let receive_indexes = vec![0];
        let change_indexes = vec![0];

        let private_keys = self.create_private_keys(keydata, payment_secret, receive_indexes, change_indexes)?;
        let private_keys = &private_keys.iter().map(|k| k.to_bytes()).collect::<Vec<_>>();
        let mtx = sign_mutable_transaction(mtx, private_keys, true)?;
        let result = self.rpc.submit_transaction(mtx.try_into()?, false).await?;
        Ok(result)
    }

    fn create_private_keys(
        &self,
        keydata: PrvKeyData,
        payment_secret: Option<Secret>,
        receive_indexes: Vec<u32>,
        change_indexes: Vec<u32>,
    ) -> Result<Vec<secp256k1::SecretKey>> {
        let payload = keydata.payload.decrypt(payment_secret)?;

        let mnemonic = Mnemonic::new(&payload.as_ref().mnemonic, Language::English)?;
        let xkey = ExtendedPrivateKey::<SecretKey>::new(mnemonic.to_seed(""))?;

        let cosigner_index = self.inner().stored.pub_key_data.cosigner_index.unwrap_or(0);
        let paths = build_derivate_paths(self.account_kind, self.account_index, cosigner_index)?;
        let receive_xkey = xkey.clone().derive_path(paths.0)?;
        let change_xkey = xkey.derive_path(paths.1)?;

        let mut private_keys = vec![];
        for index in receive_indexes {
            private_keys.push(*receive_xkey.derive_child(ChildNumber::new(index, false)?)?.private_key());
        }
        for index in change_indexes {
            private_keys.push(*change_xkey.derive_child(ChildNumber::new(index, false)?)?.private_key());
        }

        Ok(private_keys)
    }

    pub async fn address(&self) -> Result<Address> {
        self.receive_address_manager()?.current_address().await
    }

    pub async fn change_address(&self) -> Result<Address> {
        self.change_address_manager()?.current_address().await
    }

    #[allow(dead_code)]
    fn receive_address_manager(&self) -> Result<Arc<AddressManager>> {
        Ok(self.derivation.receive_address_manager())
    }

    fn change_address_manager(&self) -> Result<Arc<AddressManager>> {
        Ok(self.derivation.change_address_manager())
    }

    pub async fn new_receive_address(&self) -> Result<String> {
        let address = self.receive_address_manager()?.new_address().await?;
        Ok(address.into())
    }

    pub async fn new_change_address(self: &Arc<Self>) -> Result<String> {
        let address = self.change_address_manager()?.new_address().await?;
        Ok(address.into())
    }

    pub async fn sign(&self) -> Result<()> {
        Ok(())
    }

    pub async fn sweep(&self) -> Result<()> {
        Ok(())
    }

    pub async fn create_unsigned_transaction(&self) -> Result<()> {
        Ok(())
    }

    // -

    /// Start Account service task
    pub async fn start(self: &Arc<Self>) -> Result<()> {
        self.start_task().await?;

        Ok(())
    }

    /// Stop Account service task
    pub async fn stop(&self) -> Result<()> {
        self.stop_task().await?;

        Ok(())
    }

    /// handle connection event
    pub async fn connect(&self) -> Result<()> {
        self.is_connected.store(true, Ordering::SeqCst);
        self.register_notification_listener().await?;
        self.scan_utxos(Some(128), None).await?;
        Ok(())
    }

    /// handle disconnection event
    pub async fn disconnect(&self) -> Result<()> {
        self.is_connected.store(false, Ordering::SeqCst);
        self.unregister_notification_listener().await?;
        Ok(())
    }

    fn listener_id(&self) -> Option<ListenerId> {
        self.inner.lock().unwrap().listener_id
    }

    async fn subscribe_utxos_changed(&self, addresses: &[Address]) -> Result<()> {
        let listener_id = self
            .listener_id()
            .expect("subscribe_utxos_changed() requires `listener_id` (must call `register_notification_listener()` before use)");
        let utxos_changed_scope = UtxosChangedScope { addresses: addresses.to_vec() };
        self.rpc.start_notify(listener_id, Scope::UtxosChanged(utxos_changed_scope)).await?;

        Ok(())
    }

    async fn register_notification_listener(&self) -> Result<()> {
        let listener_id = self.rpc.register_new_listener(ChannelConnection::new(self.notification_channel.sender.clone()));
        self.inner().listener_id = Some(listener_id);

        Ok(())
    }

    async fn unregister_notification_listener(&self) -> Result<()> {
        let listener_id = self.inner.lock().unwrap().listener_id.take();
        if let Some(id) = listener_id {
            self.rpc.unregister_listener(id).await?;
        }
        Ok(())
    }

    async fn handle_notification(&self, notification: Notification) -> Result<()> {
        log_info!("handling notification: {:?}", notification);

        match &notification {
            Notification::UtxosChanged(utxos) => {
                for _entry in utxos.added.iter() {
                    // - TODO - ADD NEW UTXOS
                }

                for _entry in utxos.removed.iter() {
                    // - TODO - REMOVE UTXOS
                }
            }
            _ => {
                log_warning!("unknown notification: {:?}", notification);
            }
        }
        Ok(())
    }

    async fn start_task(self: &Arc<Self>) -> Result<()> {
        let self_ = self.clone();

        let multiplexer = self.multiplexer.clone();
        let (mux_id, _mux_sender, mux_receiver) = multiplexer.register_event_channel();
        let task_ctl_receiver = self.task_ctl.request.receiver.clone();
        let task_ctl_sender = self.task_ctl.response.sender.clone();
        let (task_start_sender, task_start_receiver) = oneshot::<()>();
        let notification_receiver = self.notification_channel.receiver.clone();

        spawn(async move {
            task_start_sender.send(()).await.unwrap();
            loop {
                select! {
                    _ = task_ctl_receiver.recv().fuse() => {
                        break;
                    },
                    notification = notification_receiver.recv().fuse() => {
                        if let Ok(notification) = notification {
                            self_.handle_notification(notification).await.unwrap_or_else(|err| {
                                log_error!("error while handling notification: {err}");
                            });
                        }
                    },
                    msg = mux_receiver.recv().fuse() => {
                        if let Ok(msg) = msg {
                            match msg {
                                Events::Connect => {
                                    self_.connect().await.unwrap_or_else(|err| {
                                        log_error!("{err}");
                                    });
                                },
                                Events::Disconnect => {

                                    self_.disconnect().await.unwrap_or_else(|err| {
                                        log_error!("{err}");
                                    });
                                }
                            }
                        }
                    }
                }
            }
            multiplexer.unregister_event_channel(mux_id);
            task_ctl_sender.send(()).await.unwrap();
        });

        task_start_receiver.recv().await.unwrap();

        Ok(())
    }

    async fn stop_task(&self) -> Result<()> {
        self.task_ctl.signal(()).await.expect("Account::stop_task() `signal` error");
        Ok(())
    }
}

#[wasm_bindgen]
impl Account {
    #[wasm_bindgen(getter)]
    pub fn balance(&self) -> u64 {
        self.balance.load(std::sync::atomic::Ordering::SeqCst)
    }
}<|MERGE_RESOLUTION|>--- conflicted
+++ resolved
@@ -360,13 +360,8 @@
         //     self.subscribe_utxos_changed(&change_addresses).await?;
         //     let resp = self.rpc.get_utxos_by_addresses(change_addresses).await?;
 
-<<<<<<< HEAD
-            //println!("{}", format!("addresses:{:#?}", change_address_str).replace('\n', "\r\n"));
-            //println!("{}", format!("resp:{:#?}", resp.get(0).and_then(|a|a.address.clone())).replace('\n', "\r\n"));
-=======
         //     //println!("{}", format!("addresses:{:#?}", address_str).replace('\n', "\r\n"));
         //     //println!("{}", format!("resp:{:#?}", resp.get(0).and_then(|a|a.address.clone())).replace('\n', "\r\n"));
->>>>>>> 4f225747
 
         //     let refs: Vec<UtxoEntryReference> = resp.into_iter().map(UtxoEntryReference::from).collect();
 
