[package]
name = "kaspa-grpc-client"
description = "Kaspa gRPC client"
version.workspace = true
edition.workspace = true
authors.workspace = true
include.workspace = true
license.workspace = true

[dependencies]
thiserror.workspace = true
kaspa-notify.workspace = true
kaspa-rpc-core.workspace = true
kaspa-grpc-core.workspace = true
kaspa-utils.workspace = true
kaspa-core.workspace = true
faster-hex.workspace = true
async-channel.workspace = true
log.workspace = true
rand.workspace = true
regex.workspace = true
tonic.workspace = true
async-trait = "0.1.57"
futures = { version = "0.3" }
<<<<<<< HEAD
prost = { version = "0.11" }
h2 = "0.3"
=======
tonic = { workspace = true, features = ["gzip"] }
prost.workspace = true
h2.workspace = true
>>>>>>> acadd875
tokio = { workspace = true, features = ["rt-multi-thread", "macros", "sync", "time"] }
tokio-stream = "0.1"
async-stream = "0.3"
triggered = "0.1"
paste = "1.0.11"<|MERGE_RESOLUTION|>--- conflicted
+++ resolved
@@ -19,17 +19,11 @@
 log.workspace = true
 rand.workspace = true
 regex.workspace = true
-tonic.workspace = true
 async-trait = "0.1.57"
 futures = { version = "0.3" }
-<<<<<<< HEAD
-prost = { version = "0.11" }
-h2 = "0.3"
-=======
 tonic = { workspace = true, features = ["gzip"] }
 prost.workspace = true
 h2.workspace = true
->>>>>>> acadd875
 tokio = { workspace = true, features = ["rt-multi-thread", "macros", "sync", "time"] }
 tokio-stream = "0.1"
 async-stream = "0.3"
