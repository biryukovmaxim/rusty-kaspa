use crate::{adaptor::Adaptor, manager::Manager};
use kaspa_core::{
    debug,
    task::service::{AsyncService, AsyncServiceFuture},
    trace, warn,
};
use kaspa_rpc_service::service::RpcCoreService;
use kaspa_utils::tcp_limiter::Limit;
use kaspa_utils::{networking::NetAddress, triggers::SingleTrigger};
use std::sync::Arc;

const GRPC_SERVICE: &str = "grpc-service";

pub struct GrpcService {
    net_address: NetAddress,
    core_service: Arc<RpcCoreService>,
    rpc_max_clients: usize,
    shutdown: SingleTrigger,
    tcp_limit: Option<Arc<Limit>>,
}

impl GrpcService {
<<<<<<< HEAD
    pub fn new(address: NetAddress, core_service: Arc<RpcCoreService>, rpc_max_clients: usize, tcp_limit: Option<Arc<Limit>>) -> Self {
        Self { net_address: address, core_service, rpc_max_clients, shutdown: SingleTrigger::default(), tcp_limit }
=======
    pub fn new(address: NetAddress, core_service: Arc<RpcCoreService>, rpc_max_clients: usize) -> Self {
        Self { net_address: address, core_service, rpc_max_clients, shutdown: Default::default() }
>>>>>>> acadd875
    }
}

impl AsyncService for GrpcService {
    fn ident(self: Arc<Self>) -> &'static str {
        GRPC_SERVICE
    }

    fn start(self: Arc<Self>) -> AsyncServiceFuture {
        trace!("{} starting", GRPC_SERVICE);

        // Prepare a shutdown signal receiver
        let shutdown_signal = self.shutdown.listener.clone();

<<<<<<< HEAD
        let grpc_adaptor = Adaptor::server(
            self.net_address,
            self.core_service.clone(),
            self.core_service.notifier(),
            self.rpc_max_clients,
            self.tcp_limit.clone(),
        );
=======
        let manager = Manager::new(self.rpc_max_clients);
        let grpc_adaptor = Adaptor::server(self.net_address, manager, self.core_service.clone(), self.core_service.notifier());
>>>>>>> acadd875

        // Launch the service and wait for a shutdown signal
        Box::pin(async move {
            // Keep the gRPC server running until a service shutdown signal is received
            shutdown_signal.await;

            // Stop the connection handler, closing all connections and refusing new ones
            match grpc_adaptor.stop().await {
                Ok(_) => {
                    debug!("GRPC, Adaptor terminated successfully");
                }
                Err(err) => {
                    warn!("{} error while stopping the connection handler: {}", GRPC_SERVICE, err);
                }
            }

            // On exit, the adaptor is dropped, causing the server termination
            Ok(())
        })
    }

    fn signal_exit(self: Arc<Self>) {
        trace!("sending an exit signal to {}", GRPC_SERVICE);
        self.shutdown.trigger.trigger();
    }

    fn stop(self: Arc<Self>) -> AsyncServiceFuture {
        Box::pin(async move {
            trace!("{} stopped", GRPC_SERVICE);
            Ok(())
        })
    }
}<|MERGE_RESOLUTION|>--- conflicted
+++ resolved
@@ -20,13 +20,8 @@
 }
 
 impl GrpcService {
-<<<<<<< HEAD
     pub fn new(address: NetAddress, core_service: Arc<RpcCoreService>, rpc_max_clients: usize, tcp_limit: Option<Arc<Limit>>) -> Self {
-        Self { net_address: address, core_service, rpc_max_clients, shutdown: SingleTrigger::default(), tcp_limit }
-=======
-    pub fn new(address: NetAddress, core_service: Arc<RpcCoreService>, rpc_max_clients: usize) -> Self {
-        Self { net_address: address, core_service, rpc_max_clients, shutdown: Default::default() }
->>>>>>> acadd875
+        Self { net_address: address, core_service, rpc_max_clients, shutdown: Default::default(), tcp_limit }
     }
 }
 
@@ -41,18 +36,14 @@
         // Prepare a shutdown signal receiver
         let shutdown_signal = self.shutdown.listener.clone();
 
-<<<<<<< HEAD
+        let manager = Manager::new(self.rpc_max_clients);
         let grpc_adaptor = Adaptor::server(
             self.net_address,
+            manager,
             self.core_service.clone(),
             self.core_service.notifier(),
-            self.rpc_max_clients,
             self.tcp_limit.clone(),
         );
-=======
-        let manager = Manager::new(self.rpc_max_clients);
-        let grpc_adaptor = Adaptor::server(self.net_address, manager, self.core_service.clone(), self.core_service.notifier());
->>>>>>> acadd875
 
         // Launch the service and wait for a shutdown signal
         Box::pin(async move {
