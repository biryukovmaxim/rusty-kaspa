--- conflicted
+++ resolved
@@ -36,25 +36,15 @@
         manager: Manager,
         core_service: DynRpcService,
         core_notifier: Arc<Notifier<Notification, ChannelConnection>>,
-<<<<<<< HEAD
-        max_connections: usize,
         tcp_limit: Option<Arc<Limit>>,
-    ) -> Arc<Self> {
-        let manager = Manager::new(max_connections);
-        let connection_handler = Arc::new(ConnectionHandler::new(core_service.clone(), core_notifier, manager.clone()));
-        let server_termination = connection_handler.serve(serve_address, tcp_limit);
-        connection_handler.start();
-        Arc::new(Adaptor::new(Some(server_termination), connection_handler, manager, serve_address))
-=======
     ) -> Arc<Self> {
         let (manager_sender, manager_receiver) = mpsc_channel(Self::manager_channel_size());
         let connection_handler = ConnectionHandler::new(manager_sender, core_service.clone(), core_notifier);
-        let server_termination = connection_handler.serve(serve_address);
+        let server_termination = connection_handler.serve(serve_address, tcp_limit);
         let adaptor = Arc::new(Adaptor::new(Some(server_termination), connection_handler, manager, serve_address));
         adaptor.manager.clone().start_event_loop(manager_receiver);
         adaptor.start();
         adaptor
->>>>>>> acadd875
     }
 
     pub fn serve_address(&self) -> NetAddress {
