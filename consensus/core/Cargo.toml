[package]
name = "kaspa-consensus-core"
description = "Kaspa consensus core"
version.workspace = true
edition.workspace = true
authors.workspace = true
include.workspace = true
license.workspace = true

[dependencies]
kaspa-hashes.workspace = true
kaspa-muhash.workspace = true
kaspa-merkle.workspace = true
kaspa-math.workspace = true
kaspa-utils.workspace = true
kaspa-addresses.workspace = true
kaspa-utils.workspace = true
kaspa-txscript-errors.workspace = true
thiserror.workspace = true
serde.workspace = true
faster-hex.workspace = true
smallvec.workspace = true
borsh.workspace = true
secp256k1.workspace = true
futures-util.workspace = true
itertools.workspace = true
cfg-if.workspace = true
getrandom.workspace = true
<<<<<<< HEAD
async-trait.workspace = true
kaspa-core.workspace = true
serde_json.workspace = true
serde-wasm-bindgen.workspace = true
js-sys.workspace = true
wasm-bindgen.workspace = true
workflow-wasm.workspace = true
rand.workspace = true
workflow-log.workspace = true
workflow-core.workspace = true

# secp256k1 = { version = "0.24", features = ["global-context", "rand-std", "serde"] }
# secp256k1 = { version = "0.24", features = ["global-context", "rand-std"] }
=======
serde_bytes.workspace = true

secp256k1 = { version = "0.24", features = ["global-context", "rand-std"] }

[dev-dependencies]
criterion.workspace = true
bincode.workspace = true

[[bench]]
name = "serde_benchmark"
harness = false
>>>>>>> ce636a32
<|MERGE_RESOLUTION|>--- conflicted
+++ resolved
@@ -14,7 +14,6 @@
 kaspa-math.workspace = true
 kaspa-utils.workspace = true
 kaspa-addresses.workspace = true
-kaspa-utils.workspace = true
 kaspa-txscript-errors.workspace = true
 thiserror.workspace = true
 serde.workspace = true
@@ -26,7 +25,6 @@
 itertools.workspace = true
 cfg-if.workspace = true
 getrandom.workspace = true
-<<<<<<< HEAD
 async-trait.workspace = true
 kaspa-core.workspace = true
 serde_json.workspace = true
@@ -37,13 +35,10 @@
 rand.workspace = true
 workflow-log.workspace = true
 workflow-core.workspace = true
+serde_bytes.workspace = true
 
 # secp256k1 = { version = "0.24", features = ["global-context", "rand-std", "serde"] }
 # secp256k1 = { version = "0.24", features = ["global-context", "rand-std"] }
-=======
-serde_bytes.workspace = true
-
-secp256k1 = { version = "0.24", features = ["global-context", "rand-std"] }
 
 [dev-dependencies]
 criterion.workspace = true
@@ -51,5 +46,4 @@
 
 [[bench]]
 name = "serde_benchmark"
-harness = false
->>>>>>> ce636a32
+harness = false