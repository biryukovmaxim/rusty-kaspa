--- conflicted
+++ resolved
@@ -2,11 +2,8 @@
 
 pub mod assert;
 pub mod console;
-<<<<<<< HEAD
 pub mod hex;
-=======
 pub mod kaspad_env;
->>>>>>> b4bf36b8
 pub mod log;
 pub mod panic;
 pub mod time;
